<<<<<<< HEAD
# Tod Core Files README
=======
# Task-Oriented Dialog (TOD) Core README
>>>>>>> 5d0197df

For the quickest getting-to-use of TOD classes, start with the "Teachers + Agents Usage" section below (for understanding how to setup agents such that they work with new datasets) and `parlai/scripts/tod_world_script.py` (for understanding how to run simulations with the TOD conversations format). 

See `projects/tod_simulator/README` for a higher-level usage-focused README. This document also describes the structure of the contents of this directory. 

As a convention, files referenced externally to this directory are prefixed with `tod` whereas those only referenced by other files within the directory are not. 

---

# Teachers + Agents Usage

See `tod_agents.py` for the classes.  

For a given dataset, extend `TodStructuredDataParser` and implement `generate_episodes()` and `get_id_task_prefix()`. The former of these is expected to do the data processing to convert a dataset to `List[TodStructuredEpisode]`. From here, multiple inheritance can be used to define Agents and Teachers that utilize the data.

For example, given a `class XX_DataParser(TodStructuredDataParser)`, `class XX_UserSimulatorTeacher(XX_DataParser, TodUserSimulatorTeacher)` would be how one would define a teacher that generates training data for a User Simulator model.

Once the relevant agents have been created (or relevant models have been fine-tuned), see `parlai.scripts.tod_world_script` for generating the simulations themselves.

## Why we do this
These files aid in consistency between Teachers and Agents for simulation. Rather than having to align multiple different agents to be consistent about assuptions about data formatting, tokens, spacing, etc, we do this once (via converting everything to `TodStructuredEpisode`) and let the code handle the rest.

# Description of Agents + Teachers useful for Simulation
## Teachers for training (generative) models
    * TodSystemTeacher
    * TodUserSimulatorTeacher

## Agents for Grounding
For goal grounding for the User for simulation:
    * TodGoalAgent
        * Dumps goals as is from the dataset, possibly multiple per episode
    * TodSingleGoalAgent
        * Flattens goals such that a single one is used to seed a conversation. For datasets that include multiple goals per conversation, each individual goal is used as a seed.

For (optional) API schema grounding for the System:
    * TodApiSchemaAgent (must be used with `TodGoalAgent` only)
    * TodSingleApiSchemaAgent (must be used with `TodSingleGoalAgent` only)
    * EmptyApiSchemaAgent
        * Used for simulations where the expectation is `no schema`, ie, evaluation simulations.

## Agents for mocking APIs:
    * StandaloneApiAgent
         * Assumed to be provided a .pickle file 'trained' by `TodStandaloneApiTeacher`. (See comments in-line on classes for train command example)

# Agents for dumping data from a ground truth dataset
The following are for extracting TOD World metrics from a ground truth dataset. These are generally used sparingly and only for calculating baselines.
    * TodApiCallAndSysUttAgent
    * TodApiResponseAgent
    * TodUserUttAgent

For this metrics extraction, `TodGoalAgent` and `TodApiSchemaAgent` should be used.

# Other agents
There is a `EmptyGoalAgent` for use in human-human conversations where a goal is unnecessary.

---

# Directory contents

This directory is split into 3 main components: files to support agents + teachers, files to support the simulation world, and files to store functionality common to both of these. We describe the common functionality first then go to the other two.

Tests for all files in this directory are stored in `tests/tod`

## Files for common functionality 
`tod_core.py` defines consts and enums used across TOD agents, teachers, and world. It also defines dataclasses for storing the intermediate data format used when parsing a dataset to the TOD structure as well as a `SerializationHelper` from going from machine structured data (ex. API Calls) to flattened versions used by the models.


## Files for agents and teachers
Usage of `tod_agents.py` is described above. It references `teacher_metrics.py` which stores Metrics objects.

## Files for simulation world
Description of usage of the simulation world is primarily stored in the script running the world, stored in `parlai/scripts/tod_world_script.py`. The script is responsible for running multiple episodes of simulation and saving simulation output data. 

The world itself is stored in `tod_world.py`. The world follows the same intermediate dataformats for episodes as described in `tod_core.py` and does the correct calling of different agents to support this. It is generally recommended that this file not be touched. 

A general class for collecting metrics out of `TODWorld` is stored within `world_metrics.py` with individual 'metric handlers' responsible for calculating a given metric stored in `world_metric_handlers.py`. 

<|MERGE_RESOLUTION|>--- conflicted
+++ resolved
@@ -1,8 +1,4 @@
-<<<<<<< HEAD
-# Tod Core Files README
-=======
 # Task-Oriented Dialog (TOD) Core README
->>>>>>> 5d0197df
 
 For the quickest getting-to-use of TOD classes, start with the "Teachers + Agents Usage" section below (for understanding how to setup agents such that they work with new datasets) and `parlai/scripts/tod_world_script.py` (for understanding how to run simulations with the TOD conversations format). 
 
