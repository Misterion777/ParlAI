--- conflicted
+++ resolved
@@ -181,33 +181,30 @@
             label_type = 'eval_labels'
 
         if label_type is not None:
-<<<<<<< HEAD
-            new_labels = []
-            for label in obs[label_type]:
-                vec_label = self.dict.txt2vec(label)
-                if addStartIdx:
-                    vec_label.insert(0, self.START_IDX)
-                if addEndIdx:
-                    vec_label.append(self.END_IDX)
-                new_label = torch.LongTensor(vec_label)
-                if self.use_cuda:
-                    new_label = new_label.cuda()
-                new_labels.append(new_label)
-            obs[label_type + "_vec"] = new_labels
-
-        if 'label_candidates' in obs:
-            candidate_labels_vec = []
-            for label in obs['label_candidates']:
-                vec_label = self.dict.txt2vec(label)
-                if addEndIdx:
-                    vec_label.append(self.END_IDX)
-                new_label = torch.LongTensor(vec_label)
-                if self.use_cuda:
-                    new_label = new_label.cuda()
-                candidate_labels_vec.append(new_label)
-            obs['label_candidates_vec'] = candidate_labels_vec
-
-=======
+        #     new_labels = []
+        #     for label in obs[label_type]:
+        #         vec_label = self.dict.txt2vec(label)
+        #         if addStartIdx:
+        #             vec_label.insert(0, self.START_IDX)
+        #         if addEndIdx:
+        #             vec_label.append(self.END_IDX)
+        #         new_label = torch.LongTensor(vec_label)
+        #         if self.use_cuda:
+        #             new_label = new_label.cuda()
+        #         new_labels.append(new_label)
+        #     obs[label_type + "_vec"] = new_labels
+        #
+        # if 'label_candidates' in obs:
+        #     candidate_labels_vec = []
+        #     for label in obs['label_candidates']:
+        #         vec_label = self.dict.txt2vec(label)
+        #         if addEndIdx:
+        #             vec_label.append(self.END_IDX)
+        #         new_label = torch.LongTensor(vec_label)
+        #         if self.use_cuda:
+        #             new_label = new_label.cuda()
+        #         candidate_labels_vec.append(new_label)
+        #     obs['label_candidates_vec'] = candidate_labels_vec
             label = random.choice(obs[label_type])
             vec_label = deque(maxlen=truncate)
             if add_start:
@@ -220,7 +217,6 @@
                 new_label = new_label.cuda()
             obs[label_type + '_vec'] = new_label
             obs[label_type + '_choice'] = label
->>>>>>> 00be61ab
         return obs
 
     def batchify(self, obs_batch, sort=False,
